--- conflicted
+++ resolved
@@ -12,7 +12,6 @@
 
 def get_args():
     parser = argparse.ArgumentParser(description=None)
-<<<<<<< HEAD
     parser.add_argument('--env', default='Breakout-v4', type=str, help='gym environment')
     parser.add_argument('--processes', default=20, type=int, help='number of processes to train with')
     parser.add_argument('--render', default=False, type=bool, help='renders the atari environment')
@@ -25,21 +24,6 @@
     parser.add_argument('--horizon', default=0.99, type=float, help='horizon for running averages')
     parser.add_argument('--hidden', default=256, type=int, help='hidden size of GRU')
     return parser.parse_args()
-=======
-    parser.add_argument('--env', default='Breakout-v0', type=str, help='gym environment')
-    parser.add_argument('--processes', default=20, type=int, help='number of processes to train with')
-    parser.add_argument('--render', default=False, type=bool, help='renders the atari environment')
-    parser.add_argument('--test', default=False, type=bool, help='test mode sets lr=0, chooses most likely actions')
-    parser.add_argument('--lstm_steps', default=20, type=int, help='steps to train LSTM over')
-    parser.add_argument('--lr', default=1e-4, type=float, help='learning rate')
-    parser.add_argument('--seed', default=1, type=int, help='seed random # generators (for reproducibility)')
-    parser.add_argument('--gamma', default=0.99, type=float, help='discount for gamma-discounted rewards')
-    parser.add_argument('--tau', default=1.0, type=float, help='discount for generalized advantage estimation')
-    parser.add_argument('--horizon', default=0.99, type=float, help='horizon for running averages')
-    return parser.parse_args()
-
-
->>>>>>> c4b7b4a3
 
 discount = lambda x, gamma: lfilter([1],[1,-gamma],x[::-1])[::-1] # discounted rewards one liner
 prepro = lambda img: imresize(img[35:195].mean(2), (80,80)).astype(np.float32).reshape(1,80,80)/255.
@@ -93,7 +77,6 @@
                     self.state[p]['step'] = self.state[p]['shared_steps'][0] - 1 # a "step += 1"  comes later
             super.step(closure)
 
-<<<<<<< HEAD
 def cost_func(args, values, logps, actions, rewards):
     np_values = values.view(-1).data.numpy()
 
@@ -112,8 +95,6 @@
     entropy_loss = -(-logps * torch.exp(logps)).sum() # encourage lower entropy
     return policy_loss + 0.5 * value_loss + 0.01 * entropy_loss
 
-=======
->>>>>>> c4b7b4a3
 def train(shared_model, shared_optimizer, rank, args, info):
     env = gym.make(args.env) # make a local (unshared) environment
     env.seed(args.seed + rank) ; torch.manual_seed(args.seed + rank) # seed everything
@@ -131,13 +112,8 @@
 
         for step in range(args.rnn_steps):
             episode_length += 1
-<<<<<<< HEAD
             value, logit, hx = model((state.view(1,1,80,80), hx))
             logp = F.log_softmax(logit, dim=-1)
-=======
-            value, logit, (hx, cx) = model((Variable(state.view(1,1,80,80)), (hx, cx)))
-            logp = F.log_softmax(logit, dim=1)
->>>>>>> c4b7b4a3
 
             action = torch.exp(logp).multinomial(num_samples=1).data[0]#logp.max(1)[1].data if args.test else
             state, reward, done, _ = env.step(action.numpy()[0])
@@ -175,11 +151,7 @@
         values.append(next_value.detach())
 
         loss = cost_func(args, torch.cat(values), torch.cat(logps), torch.cat(actions), np.asarray(rewards))
-<<<<<<< HEAD
         eploss += loss.item()
-=======
-        eploss += loss.data[0]
->>>>>>> c4b7b4a3
         shared_optimizer.zero_grad() ; loss.backward()
         torch.nn.utils.clip_grad_norm_(model.parameters(), 40)
 
@@ -187,7 +159,6 @@
             if shared_param.grad is None: shared_param._grad = param.grad # sync gradients with shared model
         shared_optimizer.step()
 
-<<<<<<< HEAD
 if __name__ == "__main__":
     if sys.version_info[0] > 2:
         mp.set_start_method('spawn') # this must not be in global scope
@@ -195,40 +166,11 @@
         raise "Must be using Python 3 with linux!" # or else you get a deadlock in conv2d
     
     args = get_args()
-=======
-def cost_func(args, values, logps, actions, rewards):
-    np_values = values.view(-1).data.numpy()
-
-    # generalized advantage estimation (a policy gradient method)
-    delta_t = np.asarray(rewards) + args.gamma * np_values[1:] - np_values[:-1]
-    gae = discount(delta_t, args.gamma * args.tau)
-    logpys = logps.gather(1, Variable(actions).view(-1,1))
-    policy_loss = -(logpys.view(-1) * Variable(torch.Tensor(gae.copy()))).sum()
-    
-    # l2 loss over value estimator
-    rewards[-1] += args.gamma * np_values[-1]
-    discounted_r = discount(np.asarray(rewards), args.gamma)
-    discounted_r = Variable(torch.Tensor(discounted_r.copy()))
-    value_loss = .5 * (discounted_r - values[:-1,0]).pow(2).sum()
-
-    entropy_loss = -(-logps * torch.exp(logps)).sum() # encourage lower entropy
-    return policy_loss + 0.5 * value_loss + 0.01 * entropy_loss
-
-if __name__ == "__main__":
-    if sys.version_info[0] > 2:
-        mp.set_start_method("spawn") #this must not be in global scope
-    elif sys.platform == 'linux' or sys.platform == 'linux2': 
-        raise "Must be using Python 3 with linux!" #or else you get a deadlock in conv2d
-
-    args = get_args()
-    
->>>>>>> c4b7b4a3
     args.save_dir = '{}/'.format(args.env.lower()) # keep the directory structure simple
     if args.render:  args.processes = 1 ; args.test = True # render mode -> test mode w one process
     if args.test:  args.lr = 0 # don't train in render mode
     args.num_actions = gym.make(args.env).action_space.n # get the action space of this game
     os.makedirs(args.save_dir) if not os.path.exists(args.save_dir) else None # make dir to save models etc.
-<<<<<<< HEAD
 
     torch.manual_seed(args.seed)
     shared_model = NNPolicy(channels=1, memsize=args.hidden, num_actions=args.num_actions).share_memory()
@@ -238,24 +180,8 @@
     info['frames'] += shared_model.try_load(args.save_dir) * 1e6
     if int(info['frames'].item()) == 0: printlog(args,'', end='', mode='w') # clear log file
     
-=======
-    
-    torch.manual_seed(args.seed)
-    shared_model = NNPolicy(channels=1, num_actions=args.num_actions).share_memory()
-    shared_optimizer = SharedAdam(shared_model.parameters(), lr=args.lr)
-    
-    info = {k : torch.DoubleTensor([0]).share_memory_() for k in ['run_epr', 'run_loss', 'episodes', 'frames']}
-    info['frames'] += shared_model.try_load(args.save_dir)*1e6
-    if int(info['frames'][0]) == 0: printlog(args,'', end='', mode='w') # clear log file
-
->>>>>>> c4b7b4a3
     processes = []
     for rank in range(args.processes):
         p = mp.Process(target=train, args=(shared_model, shared_optimizer, rank, args, info))
         p.start() ; processes.append(p)
-<<<<<<< HEAD
-    for p in processes: p.join()
-=======
-    for p in processes:
-        p.join()
->>>>>>> c4b7b4a3
+    for p in processes: p.join()